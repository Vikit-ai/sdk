# Copyright 2024 Vikit.ai. All Rights Reserved.
#
# Licensed under the Apache License, Version 2.0 (the "License");
# you may not use this file except in compliance with the License.
# You may obtain a copy of the License at
#
#     http://www.apache.org/licenses/LICENSE-2.0
#
# Unless required by applicable law or agreed to in writing, software
# distributed under the License is distributed on an "AS IS" BASIS,
# WITHOUT WARRANTIES OR CONDITIONS OF ANY KIND, either express or implied.
# See the License for the specific language governing permissions and
# limitations under the License.
# ==============================================================================

from loguru import logger

import os
import base64
from typing import List, Dict

from vikit.prompt.image_prompt_builder import ImagePromptBuilder
from vikit.prompt.recorded_prompt_builder import RecordedPromptBuilder
from vikit.prompt.recorded_prompt_subtitles_extractor import (
    RecordedPromptSubtitlesExtractor,
)
import vikit.common.config as config
from vikit.gateways.ML_models_gateway import MLModelsGateway
from vikit.common.handler import Handler
from vikit.prompt.prompt_build_settings import PromptBuildSettings

from vikit.prompt.building.handlers.prompt_by_keywords_handler import (
    PromptByKeywordsHandler,
)
from vikit.prompt.building.handlers.prompt_by_raw_usertext_handler import (
    PromptByRawUserTextHandler,
)
from vikit.wrappers.ffmpeg_wrapper import get_media_duration
from vikit.common.decorators import log_function_params


class PromptFactory:
    """
    Prompt factory helps getting the right sub class of Prompt depending on
    the input provided. We use the right builder class to make it clear of the operations
    required to build each type of prompt and optimise it

    This is also useful to simplify unit testing of prompts as we will inject custom made Prompt objects
    instead of letting builders run some complex stuff involving external services
    """

    def __init__(
        self,
        ml_gateway: MLModelsGateway = None,
        prompt_build_settings: PromptBuildSettings = None,
    ):
        """
        Constructor of the prompt factory

        Args:
            ml_gateway: The ML Gateway to use to generate the prompt from the audio file

        """
        prompt_build_settings = (
            prompt_build_settings if prompt_build_settings else PromptBuildSettings()
        )
        if ml_gateway:
            self._ml_gateway = ml_gateway
        else:
            self._ml_gateway = prompt_build_settings.get_ml_models_gateway()

    async def create_prompt_from_text(
        self,
        prompt_text: str = None,
    ):
        """
        Create a recorded prompt object from a text by  creating
        a recorded audio file using a ML Model, then extracting the subtitles,
        i.e. all the sentences text and timings

        args:
            - prompt_text: the text of the prompt

        returns:
            a RecordedPrompt object
        """
        if not prompt_text:
            raise ValueError("The prompt text is not provided")
        if len(prompt_text) == 0:
            raise ValueError("The prompt text is empty")
        extractor = None
        logger.debug(f"Creating prompt from text: {prompt_text}")
        # calling a model like Whisper from openAI
        await self._ml_gateway.generate_mp3_from_text_async(
            prompt_text=prompt_text,
            target_file=config.get_prompt_mp3_file_name(),
        )

        extractor = RecordedPromptSubtitlesExtractor()
        subs = await extractor.extract_subtitles_async(
            recorded_prompt_file_path=config.get_prompt_mp3_file_name(),
            ml_models_gateway=self._ml_gateway,
        )
        merged_subs = (
            extractor.merge_short_subtitles(  # merge short subtitles into larger ones
                subs, min_duration=config.get_subtitles_min_duration()
            )
        )

        prompt = (
            RecordedPromptBuilder()
            .set_prompt_text(prompt_text)
            .set_subtitles(merged_subs)
            .set_audio_recording(config.get_prompt_mp3_file_name())
            .set_duration(get_media_duration(config.get_prompt_mp3_file_name()))
            .build()
        )
        prompt.recorded_audio_prompt_path = config.get_prompt_mp3_file_name()

        return prompt

    async def create_prompt_from_audio_file(
        self,
        recorded_audio_prompt_path: str = None,
    ):
        """
        Create a prompt object from a recorded audio file

        args:
            - recorded_audio_prompt_path: the path to the recorded audio file

        returns:
            self

        """
        import asyncio

        try:
            loop = asyncio.get_running_loop()
        except RuntimeError:
            loop = None

        if loop and loop.is_running():
            # If there's already a running loop, create a new task and wait for it
            return loop.create_task(
                self.create_prompt_from_audio_file_async(
                    recorded_audio_prompt_path=recorded_audio_prompt_path
                )
            )
        else:
            # If no loop is running, use asyncio.run
            return asyncio.run(
                self.create_prompt_from_audio_file_async(
                    recorded_audio_prompt_path=recorded_audio_prompt_path
                )
            )

    async def create_prompt_from_audio_file_async(
        self,
        recorded_audio_prompt_path: str = None,
    ):
        """
        Create a prompt object from a recorded audio file

        args:
            - recorded_audio_prompt_path: the path to the recorded audio file

        returns:
            self

        """
        extractor = RecordedPromptSubtitlesExtractor()

        subs = await extractor.extract_subtitles_async(
            recorded_audio_prompt_path, ml_models_gateway=self._ml_gateway
        )
        merged_subs = extractor.merge_short_subtitles(
            subs, min_duration=config.get_subtitles_min_duration()
        )
        text = extractor.build_subtitles_as_text_tokens(merged_subs)
        prompt = (
            RecordedPromptBuilder().set_subtitles(merged_subs).set_prompt_text(text)
        )
        prompt = await prompt.convert_recorded_audio_prompt_path_to_mp3(
            recorded_audio_prompt_path
        )

        return prompt.build()

    async def get_reengineered_prompt_text_from_raw_text(
        self,
        prompt: str,
        prompt_build_settings: PromptBuildSettings,
    ) -> str:
        """
        Get a reengineered prompt from a raw text , using build settings
        to guide how we should build the prompt

        Args:
            prompt (str): The text prompt

        Returns:
            Prompt: The prompt object
        """
        handler_chain = self.get_prompt_handler_chain(prompt_build_settings)
        if len(handler_chain) == 0:
            return prompt
        else:
            for handler in handler_chain:
                text_prompt, video_suggested_title = await handler.execute_async(
                    text_prompt=prompt, prompt_build_settings=prompt_build_settings
                )

        return text_prompt  # return the last enhanced prompt from handlers chain

    def get_prompt_handler_chain(
        self, prompt_build_settings: PromptBuildSettings
    ) -> list[Handler]:
        """
        Get the handler chain of the Prompt. Can includes handlers to prepare
        the prompt text by adding more verbosity, or to filter ofensing words, limit
        the prompt length, etc

        Args:
            build_settings (PromptBuildSettings): The settings to use for building the prompt

        Returns:
            list: The list of handlers to use for building the video
        """
        handlers = []
        if prompt_build_settings.generate_from_llm_keyword:
            handlers.append(PromptByKeywordsHandler())
        if prompt_build_settings.generate_from_llm_prompt:
            handlers.append(PromptByRawUserTextHandler())

        return handlers

    @log_function_params
    def create_prompt_from_image(
        self,
        image_path: str = None,
        text: str = None,
    ):
        """
        Create a prompt object from a prompt image path

        args:
            - prompt_image: the image of the prompt

        returns:
            self
        """
        if image_path is None:
            raise ValueError("The prompt image is not provided")
        if not os.path.exists(image_path):
            raise ValueError(f"The prompt image file {image_path} does not exist")

        with open(image_path, "rb") as image_file:
            input_prompt_image = base64.b64encode(image_file.read()).decode("utf-8")
<<<<<<< HEAD
        prompt = ImagePromptBuilder().set_prompt_image(input_prompt_image, text).build()
=======
        prompt = ImagePromptBuilder().set_prompt_image(input_prompt_image).build()
        return prompt

    async def create_prompt_from_scenes_descriptons(
        self,
        scenes_descriptions: List[Dict] = None,
    ):
        """
        Create a prompt  object from a list of scenes described by a dictionnary

        args:
            - scenes_descriptions: the dict of scenes descriptions. Scenes description can
            be either a single key / value as well as more complex ones. For instance we could
             have lightning, weather, location, time of the day, etc

        returns:
            a RecordedPrompt object
        """
        if not scenes_descriptions:
            raise ValueError("The scenes_descriptions are not provided")
        if len(scenes_descriptions) == 0:
            raise ValueError("The scenes_descriptions list is empty")

        prompt = (
            RecordedPromptBuilder()
            .set_prompt_text(prompt_text)
            .set_subtitles(merged_subs)
            .set_audio_recording(config.get_prompt_mp3_file_name())
            .set_duration(get_media_duration(config.get_prompt_mp3_file_name()))
            .build()
        )
        prompt.recorded_audio_prompt_path = config.get_prompt_mp3_file_name()

>>>>>>> 7513fbdf
        return prompt<|MERGE_RESOLUTION|>--- conflicted
+++ resolved
@@ -257,10 +257,7 @@
 
         with open(image_path, "rb") as image_file:
             input_prompt_image = base64.b64encode(image_file.read()).decode("utf-8")
-<<<<<<< HEAD
         prompt = ImagePromptBuilder().set_prompt_image(input_prompt_image, text).build()
-=======
-        prompt = ImagePromptBuilder().set_prompt_image(input_prompt_image).build()
         return prompt
 
     async def create_prompt_from_scenes_descriptons(
@@ -293,5 +290,4 @@
         )
         prompt.recorded_audio_prompt_path = config.get_prompt_mp3_file_name()
 
->>>>>>> 7513fbdf
         return prompt